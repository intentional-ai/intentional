# SPDX-FileCopyrightText: 2024-present ZanSara <github@zansara.dev>
# SPDX-License-Identifier: AGPL-3.0-or-later
"""
Module import functions to handle dynamic plugins import.
"""
import os
import inspect
import importlib
import structlog


log = structlog.get_logger(logger_name=__name__)


def import_plugin(name: str):
    """
    Imports the specified package. It does NOT check if this is an Intentional package or not.
    """
    try:
        log.debug("Importing module", module_name=name)
        module = importlib.import_module(name)
        # Print all classes in the module
        class_found = False
        for _, obj in inspect.getmembers(module):
            if inspect.isclass(obj):
                log.debug("Class found in module", module_name=name, found_class=obj)
                class_found = True
        if not class_found:
            log.debug(
                "No classes found in module: are they imported in the top-level __init__ file of the plugin?",
                module_name=name,
            )
    except ModuleNotFoundError:
        log.exception("Module '%s' not found for import, is it installed?", name, module_name=name)


def import_all_plugins():
    """
    Imports all the `intentional-*` packages found in the current environment.
    """
    for dist in importlib.metadata.distributions():
        if not hasattr(dist, "_path"):
            log.debug("'_path' not found in '%s', ignoring", dist, dist=dist)
        path = dist._path  # pylint: disable=protected-access
        if path.name.startswith("intentional_"):
<<<<<<< HEAD
            if (path / "top_level.txt").exists():
=======
            if os.path.exists(path / "top_level.txt"):
>>>>>>> 279959b4
                with open(path / "top_level.txt", encoding="utf-8") as file:
                    for name in file.read().splitlines():
                        import_plugin(name)
            else:
                name = path.name.split("-", 1)[0]
                import_plugin(name)<|MERGE_RESOLUTION|>--- conflicted
+++ resolved
@@ -43,11 +43,7 @@
             log.debug("'_path' not found in '%s', ignoring", dist, dist=dist)
         path = dist._path  # pylint: disable=protected-access
         if path.name.startswith("intentional_"):
-<<<<<<< HEAD
-            if (path / "top_level.txt").exists():
-=======
             if os.path.exists(path / "top_level.txt"):
->>>>>>> 279959b4
                 with open(path / "top_level.txt", encoding="utf-8") as file:
                     for name in file.read().splitlines():
                         import_plugin(name)
