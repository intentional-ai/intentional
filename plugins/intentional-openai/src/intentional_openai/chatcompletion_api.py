--- conflicted
+++ resolved
@@ -60,14 +60,11 @@
         self.api_key = os.environ.get(self.api_key_name)
 
         self.client = openai.AsyncOpenAI(api_key=self.api_key)
-<<<<<<< HEAD
-        self.conversation: List[Dict[str, Any]] = []
-        self.intent_router = None
-        self.conversation_ended = False
-=======
+
         self.system_prompt = self.intent_router.get_prompt()
         self.tools = self.intent_router.current_stage.tools
         self.conversation: List[Dict[str, Any]] = [{"role": "system", "content": self.system_prompt}]
+        self.conversation_ended = False
 
     async def run(self) -> None:
         """
@@ -86,7 +83,6 @@
     async def handle_interruption(self, lenght_to_interruption: int) -> None:
         """
         Handle an interruption while rendering the output to the user.
->>>>>>> 34e480e4
 
         Args:
             lenght_to_interruption: The length of the data that was produced to the user before the interruption.
@@ -99,19 +95,11 @@
         """
         Send a message to the model.
         """
-<<<<<<< HEAD
         if self.conversation_ended:
-            yield None
+            self.emit("on_conversation_ended", {})
             return
 
-        if self.intent_router and not self.system_prompt:
-            self.system_prompt, self.tools = await self.intent_router.run({})
-            logger.debug("Setting initial system prompt: %s", self.system_prompt)
-            logger.debug("Setting initial tools: %s", [t.name for t in self.tools])
-            self.conversation.append({"role": "system", "content": self.system_prompt})
-=======
         await self.emit("on_model_starts_generating_response", {})
->>>>>>> 34e480e4
 
         # Generate a response
         message = data["text_message"]
@@ -180,22 +168,6 @@
         if function_name == self.intent_router.name:
             await self._route(function_args)
             # Send the same message again with the new system prompt and no trace of the routing call.
-<<<<<<< HEAD
-            # We don't append the message in order to avoid message duplication in the history.
-            async for chunk in self.send_message(message):
-                yield chunk
-            return
-
-        # TODO # End conversation function call
-        # if function_name == "end_conversation":
-        #     self.conversation_ended = True
-        #     yield ""
-        #     return
-
-        # Handle a regular function call - this one shows up in the history as normal
-        # so we start by appending the user message
-        self.conversation.append(message)
-=======
             # We don't append the user message to the history in order to avoid message duplication.
             await self.send({"text_message": message})
 
@@ -224,7 +196,6 @@
             function_name: The name of the tool function to call.
             function_args: The arguments to pass to the tool
         """
->>>>>>> 34e480e4
         # Record the tool invocation in the conversation
         self.conversation.append(
             {
@@ -246,22 +217,4 @@
             logger.debug("Calling tool %s with args %s.", function_name, function_args)
             output = await self.tools[function_name].run(function_args)
         logger.debug("Tool output: %s", output)
-<<<<<<< HEAD
-
-        async for chunk in self.send_message({"role": "tool", "content": json.dumps(output), "tool_call_id": call_id}):
-            yield chunk
-
-    def print_conversation_history(self):
-        """
-        Print the conversation history.
-        """
-        logger.debug("---------------------------------")
-        logger.debug("Conversation history:")
-        for msg in self.conversation:
-            logger.debug("%s: %s %s", msg["role"], msg.get("content", ""), msg.get("tool_calls", ""))
-        if self.conversation_ended:
-            logger.debug("-----Conversation has ended.-----")
-        logger.debug("---------------------------------")
-=======
-        return output
->>>>>>> 34e480e4
+        return output