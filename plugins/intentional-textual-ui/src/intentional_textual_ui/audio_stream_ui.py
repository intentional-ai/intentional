--- conflicted
+++ resolved
@@ -100,11 +100,7 @@
         Args:
             event: The event dictionary containing the message.
         """
-<<<<<<< HEAD
-        self.call_from_thread(self.query_one(SystemPrompt).update(event["system_prompt"]))
-=======
         self.query_one(SystemPrompt).update(event["system_prompt"])
->>>>>>> e00f93e4
 
     async def handle_start_user_response(self, _) -> None:
         """
@@ -127,10 +123,7 @@
         """
         # self.query_one(BotStatus).update("# Bot is speaking...")
         if event["delta"]:
-<<<<<<< HEAD
             self.audio_handler.play_audio(event["delta"])
-=======
-            self.audio_handler.play_audio(base64.b64decode(event["delta"]))
 
     async def handle_conversation_end(self, _) -> None:
         """
@@ -138,5 +131,4 @@
         """
         self.exit(0)
         self.audio_handler.stop_streaming()
-        self.audio_handler.cleanup()
->>>>>>> e00f93e4
+        self.audio_handler.cleanup()