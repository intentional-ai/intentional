# SPDX-FileCopyrightText: 2024-present ZanSara <github@zansara.dev>
# SPDX-License-Identifier: AGPL-3.0-or-later
"""
Local bot interface for Intentional.
"""

from typing import Any, Dict

import logging
import asyncio
import base64

from pynput import keyboard
from intentional_core import (
    BotInterface,
    BotStructure,
    ContinuousStreamBotStructure,
    TurnBasedBotStructure,
    load_bot_structure_from_dict,
    IntentRouter,
)

from intentional_local.handlers import InputHandler, AudioHandler


logger = logging.getLogger(__name__)


class LocalBotInterface(BotInterface):
    """
    Bot that uses the local command line interface to interact with the user.
    """

    name = "local"

    def __init__(self, intent_router: IntentRouter, config: Dict[str, Any]):
        # Init the structure
        bot_structure_config = config.pop("bot", None)
        if not bot_structure_config:
            raise ValueError("LocalBotInterface requires a 'bot' configuration key to know how to structure the bot.")
        logger.debug("Creating bot structure of type '%s'", bot_structure_config)
        self.bot: BotStructure = load_bot_structure_from_dict(intent_router, bot_structure_config)

        # Check the modality
        self.modality = config.pop("modality")
        logger.debug("Modality for LocalBotInterface is set to: %s", self.modality)

        self.audio_handler = None
        self.input_handler = None

    async def run(self) -> None:
        """
        Chooses the specific loop to use for this combination of bot and modality and kicks it off.
        """
        if isinstance(self.bot, ContinuousStreamBotStructure):
            if self.modality == "audio_stream":
                await self._run_audio_stream(self.bot)
            else:
                raise ValueError(
                    f"Modality '{self.modality}' is not yet supported for '{self.bot.name}' bots."
                    "These are the supported modalities: 'audio_stream'."
                )

        if isinstance(self.bot, TurnBasedBotStructure):
            if self.modality == "text_turns":
                await self._run_text_turns(self.bot)
            else:
                raise ValueError(
                    f"Modality '{self.modality}' is not yet supported for '{self.bot.name}' bots."
                    "These are the supported modalities: 'text_turns'."
                )

    async def _run_text_turns(self, bot: TurnBasedBotStructure) -> None:
        """
        Runs the CLI interface for the text turns modality.
        """
        logger.debug("Running the LocalBotInterface in text turns mode.")
        bot.add_event_handler("on_text_message_from_model", self.handle_text_messages)
        bot.add_event_handler("on_model_starts_generating_response", self.handle_start_text_response)
        bot.add_event_handler("on_model_stops_generating_response", self.handle_finish_text_response)
        bot.add_event_handler("on_model_connection", self.handle_model_connection)

<<<<<<< HEAD
        print("Chat is ready. Start typing!")
        print("Press 'q' to quit")
        print("")

        while True:
            user_message = input("User: ")

            if user_message == "q":
                break

            response = bot.send_message({"role": "user", "content": user_message})

            print("Assistant: ", end="", flush=True)
            async for delta in response:
                print(delta.get("content", ""), end="", flush=True)
            print("")

            if self.bot.model.conversation_ended:
                break

        print("Chat is finished. Bye!")
=======
        await bot.connect()
>>>>>>> 34e480e4

    async def _run_audio_stream(self, bot: ContinuousStreamBotStructure) -> None:
        """
        Runs the CLI interface for the continuous audio streaming modality.
        """
        logger.debug("Running the LocalBotInterface in continuous audio streaming mode.")

        # Create the handlers
        self.audio_handler = AudioHandler()
        self.input_handler = InputHandler()
        self.input_handler.loop = asyncio.get_running_loop()

        # Connect the event handlers
        bot.add_event_handler("*", self.check_for_transcripts)
        # bot.add_event_handler("on_text_message_from_model", self.handle_text_messages)
        bot.add_event_handler("on_audio_message_from_model", self.handle_audio_messages)
        bot.add_event_handler("on_vad_detects_user_speech_started", self.speech_started)
        bot.add_event_handler("on_vad_detects_user_speech_ended", self.speech_stopped)

        # Start keyboard listener in a separate thread
        listener = keyboard.Listener(on_press=self.input_handler.on_press)
        listener.start()

        try:
            logger.debug("Asking the bot to connect to the model...")
            await bot.connect()
            asyncio.create_task(bot.run())

            print("Chat is ready. Start speaking!")
            print("Press 'q' to quit")
            print("")

            # Start continuous audio streaming
            asyncio.create_task(self.audio_handler.start_streaming(bot.send))

            # Simple input loop for quit command
            while True:
                command, _ = await self.input_handler.command_queue.get()

                if command == "q":
                    break

        except Exception as e:  # pylint: disable=broad-except
            logger.exception("An error occurred: %s", str(e))
        finally:
            self.audio_handler.stop_streaming()
            self.audio_handler.cleanup()
            await bot.disconnect()
            print("Chat is finished. Bye!")

    async def check_for_transcripts(self, event: Dict[str, Any]) -> None:
        """
        Checks for transcripts from the bot.

        Args:
            event: The event dictionary containing the transcript.
        """
        if "transcript" in event:
            print(f"[{event["type"]}] Transcript: {event['transcript']}")

    async def handle_start_text_response(self, _) -> None:
        """
        Prints to the console when the bot starts generating a text response.
        """
        print("Assistant: ", end="")

    async def handle_finish_text_response(self, _) -> None:
        """
        Prints to the console when the bot starts generating a text response.
        """
        print("")
        await self.bot.send({"role": "user", "content": input("User: ")})

    async def handle_model_connection(self, event: Dict[str, Any]) -> None:
        """
        Prints to the console when the bot connects to the model.

        Args:
            event: The event dictionary containing the model connection event.
        """
        print("########## Chat is ready! ###########")
        await self.handle_finish_text_response(event)

    async def handle_text_messages(self, event: Dict[str, Any]) -> None:
        """
        Prints to the console any text message from the bot.

        Args:
            event: The event dictionary containing the message.
        """
        if event["delta"]:
            print(event["delta"], end="", flush=True)

    async def handle_audio_messages(self, event: Dict[str, Any]) -> None:
        """
        Plays audio responses from the bot.

        Args:
            event: The event dictionary containing the audio message.
        """
        self.audio_handler.play_audio(base64.b64decode(event["delta"]))

    async def speech_started(self, event: Dict[str, Any]) -> None:  # pylint: disable=unused-argument
        """
        Prints to the console when the bot starts speaking.

        Args:
            event: The event dictionary containing the speech start event.
        """
        print("[User is speaking]")

        # Handle interruptions if it is the case
        played_milliseconds = self.audio_handler.stop_playback_immediately()
        logging.debug("Played the response for %s milliseconds.", played_milliseconds)

        # If we're interrupting the bot, handle the interruption on the model side too
        if played_milliseconds:
            logging.info("Handling interruption...")
            await self.bot.handle_interruption(played_milliseconds)

    async def speech_stopped(self, event: Dict[str, Any]) -> None:  # pylint: disable=unused-argument
        """
        Prints to the console when the bot stops speaking.

        Args:
            event: The event dictionary containing the speech stop event.
        """
        print("[User stopped speaking]")<|MERGE_RESOLUTION|>--- conflicted
+++ resolved
@@ -80,31 +80,7 @@
         bot.add_event_handler("on_model_stops_generating_response", self.handle_finish_text_response)
         bot.add_event_handler("on_model_connection", self.handle_model_connection)
 
-<<<<<<< HEAD
-        print("Chat is ready. Start typing!")
-        print("Press 'q' to quit")
-        print("")
-
-        while True:
-            user_message = input("User: ")
-
-            if user_message == "q":
-                break
-
-            response = bot.send_message({"role": "user", "content": user_message})
-
-            print("Assistant: ", end="", flush=True)
-            async for delta in response:
-                print(delta.get("content", ""), end="", flush=True)
-            print("")
-
-            if self.bot.model.conversation_ended:
-                break
-
-        print("Chat is finished. Bye!")
-=======
         await bot.connect()
->>>>>>> 34e480e4
 
     async def _run_audio_stream(self, bot: ContinuousStreamBotStructure) -> None:
         """
